--- conflicted
+++ resolved
@@ -2015,11 +2015,8 @@
             if (tx.IsCoinBase())
                 continue;
 
-<<<<<<< HEAD
-=======
             Object entry;
 
->>>>>>> 3390014f
             CDataStream ssTx(SER_NETWORK, PROTOCOL_VERSION);
             ssTx << tx;
             entry.push_back(Pair("data", HexStr(ssTx.begin(), ssTx.end())));
@@ -2084,11 +2081,7 @@
     if (strMode == "submit")
     {
         // Parse parameters
-<<<<<<< HEAD
-        CDataStream ssBlock(ParseHex(params[0].get_str()), SER_NETWORK, PROTOCOL_VERSION);
-=======
         CDataStream ssBlock(ParseHex(find_value(oparam, "data").get_str()), SER_NETWORK, PROTOCOL_VERSION);
->>>>>>> 3390014f
         CBlock pblock;
         ssBlock >> pblock;
 
@@ -2162,7 +2155,6 @@
 // Call Table
 //
 
-<<<<<<< HEAD
 
 static const CRPCCommand vRPCCommands[] =
 { //  name                      function                 safe mode?
@@ -2210,7 +2202,7 @@
     { "getwork",                &getwork,                true },
     { "listaccounts",           &listaccounts,           false },
     { "settxfee",               &settxfee,               false },
-    { "getmemorypool",          &getmemorypool,          true },
+    { "getblocktemplate",       &getblocktemplate,       true },
     { "listsinceblock",         &listsinceblock,         false },
     { "dumpprivkey",            &dumpprivkey,            false },
     { "importprivkey",          &importprivkey,          false },
@@ -2220,83 +2212,6 @@
     { "decoderawtransaction",   &decoderawtransaction,   false },
     { "signrawtransaction",     &signrawtransaction,     false },
     { "sendrawtransaction",     &sendrawtransaction,     false },
-=======
-pair<string, rpcfn_type> pCallTable[] =
-{
-    make_pair("help",                   &help),
-    make_pair("stop",                   &stop),
-    make_pair("getblockcount",          &getblockcount),
-    make_pair("getblocknumber",         &getblocknumber),
-    make_pair("getconnectioncount",     &getconnectioncount),
-    make_pair("getdifficulty",          &getdifficulty),
-    make_pair("getgenerate",            &getgenerate),
-    make_pair("setgenerate",            &setgenerate),
-    make_pair("gethashespersec",        &gethashespersec),
-    make_pair("getinfo",                &getinfo),
-    make_pair("getmininginfo",          &getmininginfo),
-    make_pair("getnewaddress",          &getnewaddress),
-    make_pair("getaccountaddress",      &getaccountaddress),
-    make_pair("setaccount",             &setaccount),
-    make_pair("getaccount",             &getaccount),
-    make_pair("getaddressesbyaccount",  &getaddressesbyaccount),
-    make_pair("sendtoaddress",          &sendtoaddress),
-    make_pair("getreceivedbyaddress",   &getreceivedbyaddress),
-    make_pair("getreceivedbyaccount",   &getreceivedbyaccount),
-    make_pair("listreceivedbyaddress",  &listreceivedbyaddress),
-    make_pair("listreceivedbyaccount",  &listreceivedbyaccount),
-    make_pair("backupwallet",           &backupwallet),
-    make_pair("keypoolrefill",          &keypoolrefill),
-    make_pair("walletpassphrase",       &walletpassphrase),
-    make_pair("walletpassphrasechange", &walletpassphrasechange),
-    make_pair("walletlock",             &walletlock),
-    make_pair("encryptwallet",          &encryptwallet),
-    make_pair("validateaddress",        &validateaddress),
-    make_pair("getbalance",             &getbalance),
-    make_pair("move",                   &movecmd),
-    make_pair("sendfrom",               &sendfrom),
-    make_pair("sendmany",               &sendmany),
-    make_pair("addmultisigaddress",     &addmultisigaddress),
-    make_pair("getblock",               &getblock),
-    make_pair("getblockhash",           &getblockhash),
-    make_pair("gettransaction",         &gettransaction),
-    make_pair("listtransactions",       &listtransactions),
-    make_pair("signmessage",            &signmessage),
-    make_pair("verifymessage",          &verifymessage),
-    make_pair("getwork",                &getwork),
-    make_pair("listaccounts",           &listaccounts),
-    make_pair("settxfee",               &settxfee),
-    make_pair("getblocktemplate",       &getblocktemplate),
-    make_pair("listsinceblock",         &listsinceblock),
-    make_pair("dumpprivkey",            &dumpprivkey),
-    make_pair("importprivkey",          &importprivkey)
-};
-map<string, rpcfn_type> mapCallTable(pCallTable, pCallTable + sizeof(pCallTable)/sizeof(pCallTable[0]));
-
-string pAllowInSafeMode[] =
-{
-    "help",
-    "stop",
-    "getblockcount",
-    "getblocknumber",  // deprecated
-    "getconnectioncount",
-    "getdifficulty",
-    "getgenerate",
-    "setgenerate",
-    "gethashespersec",
-    "getinfo",
-    "getmininginfo",
-    "getnewaddress",
-    "getaccountaddress",
-    "getaccount",
-    "getaddressesbyaccount",
-    "backupwallet",
-    "keypoolrefill",
-    "walletpassphrase",
-    "walletlock",
-    "validateaddress",
-    "getwork",
-    "getblocktemplate",
->>>>>>> 3390014f
 };
 
 CRPCTable::CRPCTable()
@@ -2895,7 +2810,7 @@
     if (valMethod.type() != str_type)
         throw JSONRPCError(-32600, "Method must be a string");
     strMethod = valMethod.get_str();
-    if (strMethod != "getwork" && strMethod != "getmemorypool")
+    if (strMethod != "getwork" && strMethod != "getblocktemplate")
         printf("ThreadRPCServer method=%s\n", strMethod.c_str());
 
     // Parse params
@@ -3001,33 +2916,6 @@
             Value valRequest;
             if (!read_string(strRequest, valRequest))
                 throw JSONRPCError(-32700, "Parse error");
-<<<<<<< HEAD
-=======
-            const Object& request = valRequest.get_obj();
-
-            // Parse id now so errors from here on will have the id
-            id = find_value(request, "id");
-
-            // Parse method
-            Value valMethod = find_value(request, "method");
-            if (valMethod.type() == null_type)
-                throw JSONRPCError(-32600, "Missing method");
-            if (valMethod.type() != str_type)
-                throw JSONRPCError(-32600, "Method must be a string");
-            string strMethod = valMethod.get_str();
-            if (strMethod != "getwork" && strMethod != "getblocktemplate")
-                printf("ThreadRPCServer method=%s\n", strMethod.c_str());
-
-            // Parse params
-            Value valParams = find_value(request, "params");
-            Array params;
-            if (valParams.type() == array_type)
-                params = valParams.get_array();
-            else if (valParams.type() == null_type)
-                params = Array();
-            else
-                throw JSONRPCError(-32600, "Params must be an array");
->>>>>>> 3390014f
 
             string strReply;
 
@@ -3201,6 +3089,7 @@
     if (strMethod == "listtransactions"       && n > 2) ConvertTo<boost::int64_t>(params[2]);
     if (strMethod == "listaccounts"           && n > 0) ConvertTo<boost::int64_t>(params[0]);
     if (strMethod == "walletpassphrase"       && n > 1) ConvertTo<boost::int64_t>(params[1]);
+    if (strMethod == "getblocktemplate"       && n > 0) ConvertTo<Object>(params[0]);
     if (strMethod == "listsinceblock"         && n > 1) ConvertTo<boost::int64_t>(params[1]);
     if (strMethod == "sendmany"               && n > 1) ConvertTo<Object>(params[1]);
     if (strMethod == "sendmany"               && n > 2) ConvertTo<boost::int64_t>(params[2]);
@@ -3236,59 +3125,8 @@
         string strMethod = argv[1];
 
         // Parameters default to strings
-<<<<<<< HEAD
         std::vector<std::string> strParams(&argv[2], &argv[argc]);
         Array params = RPCConvertValues(strMethod, strParams);
-=======
-        Array params;
-        for (int i = 2; i < argc; i++)
-            params.push_back(argv[i]);
-        int n = params.size();
-
-        //
-        // Special case non-string parameter types
-        //
-        if (strMethod == "setgenerate"            && n > 0) ConvertTo<bool>(params[0]);
-        if (strMethod == "setgenerate"            && n > 1) ConvertTo<boost::int64_t>(params[1]);
-        if (strMethod == "sendtoaddress"          && n > 1) ConvertTo<double>(params[1]);
-        if (strMethod == "settxfee"               && n > 0) ConvertTo<double>(params[0]);
-        if (strMethod == "getreceivedbyaddress"   && n > 1) ConvertTo<boost::int64_t>(params[1]);
-        if (strMethod == "getreceivedbyaccount"   && n > 1) ConvertTo<boost::int64_t>(params[1]);
-        if (strMethod == "listreceivedbyaddress"  && n > 0) ConvertTo<boost::int64_t>(params[0]);
-        if (strMethod == "listreceivedbyaddress"  && n > 1) ConvertTo<bool>(params[1]);
-        if (strMethod == "listreceivedbyaccount"  && n > 0) ConvertTo<boost::int64_t>(params[0]);
-        if (strMethod == "listreceivedbyaccount"  && n > 1) ConvertTo<bool>(params[1]);
-        if (strMethod == "getbalance"             && n > 1) ConvertTo<boost::int64_t>(params[1]);
-        if (strMethod == "getblockhash"           && n > 0) ConvertTo<boost::int64_t>(params[0]);
-        if (strMethod == "move"                   && n > 2) ConvertTo<double>(params[2]);
-        if (strMethod == "move"                   && n > 3) ConvertTo<boost::int64_t>(params[3]);
-        if (strMethod == "sendfrom"               && n > 2) ConvertTo<double>(params[2]);
-        if (strMethod == "sendfrom"               && n > 3) ConvertTo<boost::int64_t>(params[3]);
-        if (strMethod == "listtransactions"       && n > 1) ConvertTo<boost::int64_t>(params[1]);
-        if (strMethod == "listtransactions"       && n > 2) ConvertTo<boost::int64_t>(params[2]);
-        if (strMethod == "listaccounts"           && n > 0) ConvertTo<boost::int64_t>(params[0]);
-        if (strMethod == "walletpassphrase"       && n > 1) ConvertTo<boost::int64_t>(params[1]);
-        if (strMethod == "getblocktemplate"       && n > 0) ConvertTo<Object>(params[0]);
-        if (strMethod == "listsinceblock"         && n > 1) ConvertTo<boost::int64_t>(params[1]);
-        if (strMethod == "sendmany"               && n > 1)
-        {
-            string s = params[1].get_str();
-            Value v;
-            if (!read_string(s, v) || v.type() != obj_type)
-                throw runtime_error("type mismatch");
-            params[1] = v.get_obj();
-        }
-        if (strMethod == "sendmany"                && n > 2) ConvertTo<boost::int64_t>(params[2]);
-        if (strMethod == "addmultisigaddress"      && n > 0) ConvertTo<boost::int64_t>(params[0]);
-        if (strMethod == "addmultisigaddress"      && n > 1)
-        {
-            string s = params[1].get_str();
-            Value v;
-            if (!read_string(s, v) || v.type() != array_type)
-                throw runtime_error("type mismatch "+s);
-            params[1] = v.get_array();
-        }
->>>>>>> 3390014f
 
         // Execute
         Object reply = CallRPC(strMethod, params);
